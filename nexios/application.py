--- conflicted
+++ resolved
@@ -104,13 +104,7 @@
         self.ws_middlewares: List[ASGIApp] = []
         self.startup_handlers: List[Callable[[], Awaitable[None]]] = []
         self.shutdown_handlers: List[Callable[[], Awaitable[None]]] = []
-<<<<<<< HEAD
         self.exceptions_handler: ExceptionMiddleware = ExceptionMiddleware()
-=======
-        self.exceptions_handler: Union[ExceptionMiddleware, None] = (
-            ExceptionMiddleware()
-        )
->>>>>>> ac9b5e6b
         self.server_error_handler = server_error_handler
 
         self.app = Router()
